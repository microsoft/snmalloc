--- conflicted
+++ resolved
@@ -159,19 +159,10 @@
           // TODO: Should really use C++20 atomic_ref rather than a union.
           BAtomicQueuePtr<BQueue> atomic_next_object;
         };
-<<<<<<< HEAD
-#ifdef SNMALLOC_CHECK_CLIENT
-        // Encoded representation of a back pointer.
-        // Hard to fake, and provides consistency on
-        // the next pointers.
-        address_t prev_encoded{};
-#endif
-=======
 
         SNMALLOC_NO_UNIQUE_ADDRESS
         std::conditional_t<mitigations(freelist_backward_edge), Prev, Empty>
-          prev;
->>>>>>> ccca98a7
+          prev{};
 
       public:
         constexpr T() : next_object(){};
