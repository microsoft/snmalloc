--- conflicted
+++ resolved
@@ -351,12 +351,8 @@
         error("Not allocated by this allocator");
       }
 
-<<<<<<< HEAD
       large_dealloc_checked_sizeclass(
         p, bits::one_at_bit(chunkmap_slab_kind), chunkmap_slab_kind);
-=======
-      large_dealloc(p, bits::one_at_bit(size));
->>>>>>> 62594577
 #endif
     }
 
